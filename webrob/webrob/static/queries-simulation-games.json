{
    "query": [
        {
            "q": "",
            "text": "----- Initialize Setup -----"
        },
        {
<<<<<<< HEAD
            "q": "experiment_file(Exp).",
            "text": "Which sim experiments can be loaded?"
=======
            "q": "mng_db('simulation').",
            "text": "Select experiment database"
        },
        {
            "q": "load_experiment('/home/ros/knowrob_data/logs/simulation/pancakemaking_full/sim_exp1.owl').",
            "text": "Load data from one pancake-making simulation from library"
>>>>>>> 371ac53f
        },
        {
            "q": "load_experiments('/home/ros/knowrob_data/logs/simulation/pancakemaking_full/', ['sim_exp1.owl','sim_exp2.owl','sim_exp6.owl','sim_exp4.owl']).",
            "text": "Load data from Experiments 1, 2, 3 and 4"
        },
        {
            "q": "owl_parse('package://knowrob_sim/owl/simulation_map.owl').",
            "text": "Load semantic map"
        },
        {
            "q": "add_object_with_children('http://knowrob.org/kb/simulation_map.owl#SemanticEnvironmentMap_SAsdfs').",
            "text": "Visualize semantic map"
        },
        {
            "q": "",
            "text": ""
        },
        {
            "q": "",
            "text": "----- Queries on Simulation Data -----"
        },
        {
            "q": "simact_contact('Pancake1', Event, knowrob:'Cup', Obj), simact_start(Exp, Event,Start), simact_end(Exp, Event, End).",
            "text": "In which contact intervals was the Cup involved during experiment 1?"
        },
        {
            "q": "simlift_liftonly(Exp, knowrob:'Cup', Start, End).",
            "text": "Which instances of Cups being lifted are available?"
        },
        {
            "q": "findall(StartTime, simlift_liftonly(Exp,knowrob:'Cup',StartTime,EndTime), Starts), findall(EndTime, simlift_liftonly(Exp,knowrob:'Cup',StartTime,EndTime), Ends), add_avg_trajectory('Cup', Starts, Ends, 20, 1).",
            "text": "Show the average trajectory of Cups being lifted for all available experiments"
        },
        {
            "q": "nb_setval(counter,0x0000ff), simlift_liftonly(Exp, knowrob:'Cup', Start, End), add_count(0x404000), add_trajectory('Cup', Start, End, 0.2,3), nb_getval(counter,Val), highlight_trajectory('Cup', Start, End, Val).",
            "text": "Show the individual trajectories of Cups being lifted for all available experiments"
        },
        {
            "q": "simflipping(Exp, Object,Tool,Target,_,_,_,_,_).",
            "text": "In which experiments did flipping occur?"
        },
        {
            "q": "simflipping('Pancake1', Object,Tool,Target,ToolGrasped, ToolContactObject, ObjectLifted, ObjectFlipped, ToolReleased), add_trajectory('Spatula', ToolGrasped, ToolReleased, 0.2,3).",
            "text": "Show the trajectory of the Spatula for the flipping interval during experiment 1"
        },
        {
            "q": "simflipping('Pancake1',_,_,_,ToolGrasped, ToolContactObject, ObjectLifted, ObjectFlipped, ToolReleased), highlight_trajectory('Spatula', ToolContactObject, ObjectFlipped, 'ff0000').",
            "text": "Highlight the trajectory of the Spatula while it's in contact with the Pancake "
        },
        {
            "q": "simflipping('Pancake1',_,_,_,ToolGrasped, ToolContactObject, ObjectLifted, ObjectFlipped, ToolReleased), highlight_trajectory('Spatula', ObjectFlipped, ToolReleased, 'ff8000').",
            "text": "Highlight the trajectory of the Spatula after flipping the Pancake "
        },
        {
            "q": "simlift_liftonly('Pancake4', knowrob:'Cup', Start, End), highlight_trajectory('Cup', Start, End, '0080ff').",
            "text": "Highlight the trajectory of the Cup in experiment 4"
        },
        {
            "q": "simflip_full('Pancake1', knowrob:'LiquidTangibleThing', knowrob:'Spatula', knowrob:'PancakeMaker', Start, End, _, _, _), add_trajectory('LiquidTangibleThing', Start, End, 0.2,2).",
            "text": "Visualize trajectory of the Pancake during flipping in experiment 1"
        },
        {
            "q": "simflip_fliponly('Pancake1', knowrob:'LiquidTangibleThing', knowrob:'Spatula', knowrob:'PancakeMaker', Start, End, _, _, _), highlight_trajectory('LiquidTangibleThing', Start, End, '00FF00').",
            "text": "Highlight trajectory of the Pancake while it's on the Spatula in experiment 1"
        },
        {
            "q": "clear_canvas.",
            "text": "Clear canvas"
        },
        {
            "q": "",
            "text": ""
        },
        {
            "q": "",
            "text": "----- Logfile Statistics -----"
        },
        {
            "q": "diagram_canvas.",
            "text": "Initialize diagram canvas"
        },
        {
            "q": "rdf_has(_, knowrob:'experimentName', literal(type(_, Expname))), string_concat(Expname, ' Timeline', Title), findall(Type, (simact(E,T), rdf_split_url(_,Type,T)), X), sim_timeline_val(X, Times), add_diagram(diagram_id2, 'Title', timeline, 'Time', 'Events', 300, 300, '12px', [[['X'],['Times']]]).",
            "text": "Show event timeline in the chart"
        }
    ]
}<|MERGE_RESOLUTION|>--- conflicted
+++ resolved
@@ -5,17 +5,12 @@
             "text": "----- Initialize Setup -----"
         },
         {
-<<<<<<< HEAD
-            "q": "experiment_file(Exp).",
-            "text": "Which sim experiments can be loaded?"
-=======
             "q": "mng_db('simulation').",
             "text": "Select experiment database"
         },
         {
-            "q": "load_experiment('/home/ros/knowrob_data/logs/simulation/pancakemaking_full/sim_exp1.owl').",
-            "text": "Load data from one pancake-making simulation from library"
->>>>>>> 371ac53f
+            "q": "experiment_file(Exp).",
+            "text": "Which sim experiments can be loaded?"
         },
         {
             "q": "load_experiments('/home/ros/knowrob_data/logs/simulation/pancakemaking_full/', ['sim_exp1.owl','sim_exp2.owl','sim_exp6.owl','sim_exp4.owl']).",
