from flask import session

from webrob.docker import docker_interface


def ensure_application_started(application_container):
    session['application_container'] = application_container
<<<<<<< HEAD
    if not 'user_container_name' in session: return False
    
=======
>>>>>>> 047558a5
    if not docker_interface.container_started(session['user_container_name']):
        return start_application()
    else:
        return True


def restart_application():
    application_container = session['application_container']
    if application_container is None: return
  
    if docker_interface.container_started(session['user_container_name']):
        docker_interface.stop_container(session['user_container_name'])
    
    return start_application()


def start_application():
    if not 'application_container' in session: return False
    if not 'user_container_name' in session: return False
    application_container = session['application_container']
    
    docker_interface.start_user_container(application_container, session['user_container_name'])
    
    return True<|MERGE_RESOLUTION|>--- conflicted
+++ resolved
@@ -5,11 +5,8 @@
 
 def ensure_application_started(application_container):
     session['application_container'] = application_container
-<<<<<<< HEAD
     if not 'user_container_name' in session: return False
     
-=======
->>>>>>> 047558a5
     if not docker_interface.container_started(session['user_container_name']):
         return start_application()
     else:
