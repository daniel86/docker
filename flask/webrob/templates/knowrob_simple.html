{% extends "layout.html" %}

{% block head %}
<!-- TODO: use prolog only on parent frame -->
  <script type="text/javascript" src="{{ url_for('static', filename='lib/EventEmitter2/eventemitter2.js') }}"></script>
  <script type="text/javascript" src="{{ url_for('static', filename='lib/ros/src/Ros3D.js') }}"></script>
  <script type="text/javascript" src="{{ url_for('static', filename='lib/roslibjs/roslib.js') }}"></script>
  <script type="text/javascript" src="{{ url_for('static', filename='lib/json_prolog.js') }}"></script>
  
  <script type="text/javascript" src="{{ url_for('static', filename='lib/ace/ace.js') }}"></script>
  <script type="text/javascript" src="{{ url_for('static', filename='lib/ace/ext-language_tools.js') }}"></script>
  
  <script type="text/javascript" src="{{ url_for('static', filename='lib/d3/d3.v3.min.js') }}"></script>
  <script type="text/javascript" src="{{ url_for('static', filename='lib/d3/d3-tip.js') }}"></script>

  <script type="text/javascript" src="{{ url_for('static', filename='lib/chart/google-jsapi.js') }}"></script>
  <script type="text/javascript" src="{{ url_for('static', filename='lib/chart/DonutChart.js') }}"></script>
  <script type="text/javascript" src="{{ url_for('static', filename='lib/chart/BarChart.js') }}"></script>
  <script type="text/javascript" src="{{ url_for('static', filename='lib/chart/TreeDiagram.js') }}"></script>
  <script type="text/javascript" src="{{ url_for('static', filename='lib/chart/Timeline.js') }}"></script>
  <script type="text/javascript" src="{{ url_for('static', filename='lib/chart/DataVisClient.js') }}"></script>
  <script type="text/javascript" src="{{ url_for('static', filename='lib/chart/TaskTreeVisClient.js') }}"></script>
  <script type="text/javascript" src="{{ url_for('static', filename='lib/chart/array-nonstandard.js') }}"></script>
  <script type="text/javascript" src="{{ url_for('static', filename='lib/chart/Control.js') }}"></script>
  
  <script type="text/javascript" src="{{ url_for('static', filename='lib/utility.js') }}"></script>
  <script type="text/javascript" src="{{ url_for('static', filename='lib/knowrob/console.js') }}"></script>
  <script type="text/javascript" src="{{ url_for('static', filename='lib/knowrob/kb-frame.js') }}"></script>
{% endblock %}

{% block content %}
  <script type="text/javascript">
    var ui;
    
    function on_marker_dblclick(marker) {
        var prolog = parent.client.newProlog();
        prolog.jsonQuery("term_to_atom("+marker.ns+",MarkerName), "+
            "marker_queries(MarkerName, MarkerQueries).",
            function(result) {
                prolog.finishClient();
                
                // parse query and add to category--queries map
                var queryLibMap = {};
                var queries = result.solution.MarkerQueries;
                for(var i=0; i<queries.length; i++) {
                    var category = queries[i][0];
                    var title = queries[i][1];
                    var query = queries[i][2]+"."; // TODO: check trailing dot
                    
                    if(queryLibMap[category]==undefined)
                        queryLibMap[category]=[];
                    queryLibMap[category].push({q: query, text: title});
                }
                
                // flatten the map into queryLib array
                var queryLib = [];
                var categories = Object.keys(queryLibMap);
                categories.sort();
                for(var i=0; i<categories.length; i++) {
                    queryLib.push({q: "", text: ""});
                    queryLib.push({q: "", text: "----- " + categories[i] + " -----"});
                    queryLib.push.apply(queryLib, queryLibMap[categories[i]]);
                }
                
                ui.initQueryLibrary(queryLib);
            }
        );
    };
    
    function on_marker_delete(ns) {
        // FIXME
        //if(that.selectedMarker != undefined && ns === that.selectedMarker) {
        //    ui.initQueryLibrary();
        //}
    };
    
    function on_designator_received(designatorHtml) {
        document.getElementById('designator').innerHTML = designatorHtml;
        $('#designator').change();
    };
    
    function on_image_received(imageHtml, imageWidth, imageHeight) {
        ui.imageWidth = imageWidth;
        ui.imageHeight = imageHeight;
        
        document.getElementById('mjpeg').innerHTML = imageHtml;
        $('#mjpeg').change();
        $('#mjpeg').resize();
    };
    
    function on_camera_pose_received(pose) {
        ui.setCameraPose(pose);
    };
    
    function on_episode_selected(lib) {
        ui.initQueryLibrary(lib.query);
    };
    
    function on_marker_contextmenu(marker) {};
    function on_render(camera,scene) {};
    
    function on_register_nodes() {
        var visClient, graphClient;
        visClient = new DataVisClient({
            ros: parent.client.ros,
            containerId: '#chart',
            topic: 'data_vis_msgs'
        });
        // FIXME(daniel): task tree allways takes a lot of space
        //graphClient = new TaskTreeVisClient({
        //    ros: parent.client.ros,
        //    containerId: '#chart',
        //    topic: 'task_tree_msgs'
        //});
    };
    
    function querySelectKeyEvent(event) {
        if (event.key == ' ') { // ENTER
            ui.console.query();
            return false;
        }
    {% if current_user.is_authenticated and current_user.has_role('admin') %}
        else if(event.keyCode == 46) { // DEL
            ui.deleteQuery();
            return false;
        }
        else if(event.key == 'u') { // UP
            ui.queryUp();
            return false;
        }
        else if(event.key == 'd') { // DOWN
            ui.queryDown();
            return false;
        }
        else if(event.key == 'a') { // ADD
            ui.addQuery();
            return false;
        }
    {% endif %}
        return true;
    };

    function resize() {
      var knowrobLayout = $('#page-content').layout({
        stateManagement__enabled: true,
        south: {
          minSize: 60
        },
        west: {
          minSize: 250,
          size: 500,
          // INNER-LAYOUT
          childOptions: {
            center: {
              paneSelector: "#console",
              onresize: function() {
                ace.edit("history").resize(true);
                ace.edit("user_query").resize(true);
              },
              minSize: 250
            },
            south: {
              paneSelector: "#library",
              minSize: 150
            }
          }
        },
        center: {},
        east: {
          minSize: 250,
          size: 500,
          initClosed: true,
          // INNER-LAYOUT
          childOptions: {
            center: {
              paneSelector: "#designator",
              minSize: 250
            },
            south: {
              paneSelector: "#mjpeg",
              minSize: 150,
              onresize: function() {
                $('#mjpeg').resize();
              }
            }
          }
        }
      });
      var centerLayout = $('#editor-container').layout({
            center: {
              paneSelector: "#markers",
              onresize: function() {
               if( ui ) ui.resizeCanvas();
              },
              minSize: 50
            },
            south: {
              paneSelector: "#chart",
              initClosed: true,
              minSize: 50
            }
      });
      ui.resizeCanvas();
      
      $('#designator').change(function() { knowrobLayout.open('east'); });
      $('#mjpeg').change(function() { knowrobLayout.open('east'); });
      $('#chart').change(function() { centerLayout.open('south'); });
    };
    
    $(document).ready(function () {
        ui = new KnowrobUI(parent.client, {
            use_console_overlay: true
        });
        ui.init();
        resize();
        
        $('#examplequery').keyup(querySelectKeyEvent);
      
        // hook for links of class "show_code" that pastes the content of the
        // previous code block into the query field
        $( "a.show_code" ).click(function( event ) {
            ui.setQueryValue( $(this).closest("pre + *").prev().find('code').html() );
            event.preventDefault();
        });
        
        {% if current_user.is_authenticated and current_user.has_role('admin') %}
        LEFT_MENU_LIST.push({ text: "Query Library",
                submenu: [
                    {
                        text: "Save Library",
                        onclick: ui.saveQueries
                    },
                    {
                        text: "Rename Selected",
                        onclick: ui.setQueryText
                    },
                    {
                        text: "Move Selected Up",
                        onclick: ui.queryUp,
                        shortcut: "u"
                    },
                    {
                        text: "Move Selected Down",
                        onclick: ui.queryDown,
                        shortcut: "d"
                    },
                    {
                        text: "Insert After Selected",
                        onclick: ui.addQuery,
                        shortcut: "a"
                    }
                ]
            });
        {% endif %}
    });
  </script>

<<<<<<< HEAD
  <div id="page-content" style="width:100%; height:100%;">
    <div class="ui-layout-center" id="editor-container">
        <div id="markers"></div>
        <div id="chart"></div>	
    </div>
=======
  <div class="ui-layout-center" id="editor-container">
    <div id="markers">
    </div>
    <div id="chart"></div>
  </div>
>>>>>>> 66f4fc50

    <div class="ui-layout-west">
        <div id="console">
        <div id="console_top">
            <div id="history"></div>
            <div id="user_query">member(A, [a,b,c]).</div>
        </div>
        <div id="console_bottom">
            <div id="query_buttons">
            <ul class="query_button_group">
                <li><a href="#" class="query_button" id="btn_query"  onclick="ui.console.query()">Query</a></li>
                <li><a href="#" class="query_button" id="btn_query_next" onclick="ui.console.nextSolution()">Next Solution</a></li>
        {% if current_user.is_authenticated and current_user.has_role('admin') %}
                <li><a href="#" class="query_button admin_button" id="btn_query_save" onclick="ui.saveQuery()">Save</a></li>
        {% endif %}
            </ul>
            <div class="clear">&nbsp;</div>
            </div>
        </div>
        </div>
        <div id="library">
        <select name="examplequery" id="examplequery"
        {% if current_user.is_authenticated and current_user.has_role('admin') %}
            ondblclick="ui.setQueryText()"
        {% endif %}
            onchange="ui.console.addSelectedToQueryform('examplequery')">
            <option value=0></option>
        </select>
        </div>
    </div>
  
  <div class="ui-layout-east">
    <div id="designator"></div>
    <div id="mjpeg"></div>
  </div>
<<<<<<< HEAD
  
=======
>>>>>>> 66f4fc50
  <div id="measure-container" style="visibility: hidden; display: inline-block;" />
{% endblock %}<|MERGE_RESOLUTION|>--- conflicted
+++ resolved
@@ -255,19 +255,11 @@
     });
   </script>
 
-<<<<<<< HEAD
   <div id="page-content" style="width:100%; height:100%;">
     <div class="ui-layout-center" id="editor-container">
         <div id="markers"></div>
         <div id="chart"></div>	
     </div>
-=======
-  <div class="ui-layout-center" id="editor-container">
-    <div id="markers">
-    </div>
-    <div id="chart"></div>
-  </div>
->>>>>>> 66f4fc50
 
     <div class="ui-layout-west">
         <div id="console">
@@ -303,9 +295,6 @@
     <div id="designator"></div>
     <div id="mjpeg"></div>
   </div>
-<<<<<<< HEAD
-  
-=======
->>>>>>> 66f4fc50
+
   <div id="measure-container" style="visibility: hidden; display: inline-block;" />
 {% endblock %}